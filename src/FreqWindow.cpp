--- conflicted
+++ resolved
@@ -43,20 +43,8 @@
 #include "Audacity.h"
 #include "FreqWindow.h"
 
-<<<<<<< HEAD
-=======
 #include <algorithm>
 
-// For compilers that support precompilation, includes "wx/wx.h".
-#include <wx/wxprec.h>
-
-
-
-#ifdef __BORLANDC__
-#pragma hdrstop
-#endif
-
->>>>>>> b5f9dd3d
 #include <wx/brush.h>
 #include <wx/button.h>
 #include <wx/choice.h>
@@ -90,19 +78,7 @@
 
 #include "FileDialog.h"
 
-<<<<<<< HEAD
-//#if defined(__WXGTK__)
-//#define GSocket GSocketHack
-//#include <gtk/gtk.h>
-//#endif
-=======
 #include "WaveTrack.h"
-
-#if defined(__WXGTK__)
-#define GSocket GSocketHack
-#include <gtk/gtk.h>
-#endif
->>>>>>> b5f9dd3d
 
 DEFINE_EVENT_TYPE(EVT_FREQWINDOW_RECALC);
 
